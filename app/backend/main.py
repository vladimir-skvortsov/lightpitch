import logging
import os
import shutil
import tempfile
import uuid
from datetime import datetime
from typing import Optional

from docx import Document
from dotenv import load_dotenv
from fastapi import FastAPI, File, Form, HTTPException, UploadFile
from fastapi.middleware.cors import CORSMiddleware
from fastapi.responses import FileResponse

load_dotenv()
logger = logging.getLogger(__name__)

from config import PROJECT_NAME
from db_models import Pitch, PitchCreate, PitchUpdate
from pitches import create_pitch as create_pitch_service
from pitches import delete_pitch as delete_pitch_service
from pitches import get_pitch as get_pitch_service
from pitches import list_pitches as list_pitches_service
from pitches import update_pitch as update_pitch_service
<<<<<<< HEAD

=======
from models.audio.analyzer import analyze_file_frontend_format
>>>>>>> 6f63c0bb
from models.text_editor import (
    AnalysisState,
    AnalysisType,
    TextAnalysisRequest,
    TextAnalysisResponse,
    TextAnalysisService,
    TextRecommendationsRequest,
    TextRecommendationsResponse,
    app_graph,
)

app = FastAPI(title=PROJECT_NAME)

# Create directories for file uploads
UPLOAD_DIR = 'uploads'
PRESENTATIONS_DIR = os.path.join(UPLOAD_DIR, 'presentations')
os.makedirs(PRESENTATIONS_DIR, exist_ok=True)

app.add_middleware(
    CORSMiddleware,
    allow_origins=['*'],
    allow_credentials=True,
    allow_methods=['*'],
    allow_headers=['*'],
)


# CRUD operations for pitches
@app.post('/api/v1/pitches/', response_model=Pitch)
async def create_pitch_endpoint(pitch: PitchCreate):
    """Create a new pitch"""
    return create_pitch_service(pitch)


@app.get('/api/v1/pitches/', response_model=list[Pitch])
async def get_all_pitches():
    """Get all pitches"""
    return list_pitches_service()


@app.get('/api/v1/pitches/{pitch_id}', response_model=Pitch)
async def get_pitch_endpoint(pitch_id: str):
    """Get a specific pitch by ID"""
    pitch = get_pitch_service(pitch_id)
    if not pitch:
        raise HTTPException(status_code=404, detail='Pitch not found')
    return pitch


@app.put('/api/v1/pitches/{pitch_id}', response_model=Pitch)
async def update_pitch_endpoint(pitch_id: str, pitch_update: PitchUpdate):
    """Update an existing pitch"""
    updated_pitch = update_pitch_service(pitch_id, pitch_update)
    if not updated_pitch:
        raise HTTPException(status_code=404, detail='Pitch not found')
    return updated_pitch


@app.delete('/api/v1/pitches/{pitch_id}')
async def delete_pitch_endpoint(pitch_id: str):
    """Delete a pitch"""
    deleted_pitch = delete_pitch_service(pitch_id)
    if not deleted_pitch:
        raise HTTPException(status_code=404, detail='Pitch not found')
    return {'message': f"Pitch '{deleted_pitch.title}' has been deleted successfully"}


# Presentation file endpoints
@app.post('/api/v1/pitches/{pitch_id}/presentation')
async def upload_presentation(pitch_id: str, file: UploadFile = File(...)):
    """Upload a presentation file for a pitch"""

    # Check if pitch exists
    pitch = get_pitch_service(pitch_id)
    if not pitch:
        raise HTTPException(status_code=404, detail='Pitch not found')

    # Validate file type
    allowed_types = [
        'application/pdf',
        'application/vnd.ms-powerpoint',
        'application/vnd.openxmlformats-officedocument.presentationml.presentation',
    ]
    content_type = file.content_type or ''

    if not any(content_type.startswith(t) for t in allowed_types):
        raise HTTPException(status_code=400, detail='File must be a presentation (PDF, PPT, PPTX)')

    # Generate unique filename
    file_extension = os.path.splitext(file.filename or '')[1]
    unique_filename = f'{uuid.uuid4()}{file_extension}'
    file_path = os.path.join(PRESENTATIONS_DIR, unique_filename)

    try:
        # Save file
        with open(file_path, 'wb') as buffer:
            shutil.copyfileobj(file.file, buffer)

        # Update pitch with presentation info
        pitch_update = PitchUpdate(presentation_file_name=file.filename, presentation_file_path=unique_filename)
        updated_pitch = update_pitch_service(pitch_id, pitch_update)

        return {'message': 'Presentation uploaded successfully', 'filename': file.filename}

    except Exception as e:
        # Clean up file if database update fails
        if os.path.exists(file_path):
            os.remove(file_path)
        raise HTTPException(status_code=500, detail=f'Error uploading presentation: {str(e)}')


@app.get('/api/v1/pitches/{pitch_id}/presentation')
async def get_presentation(pitch_id: str):
    """Download the presentation file for a pitch"""

    pitch = get_pitch_service(pitch_id)
    if not pitch:
        raise HTTPException(status_code=404, detail='Pitch not found')

    if not pitch.presentation_file_path:
        raise HTTPException(status_code=404, detail='No presentation file found for this pitch')

    file_path = os.path.join(PRESENTATIONS_DIR, pitch.presentation_file_path)

    if not os.path.exists(file_path):
        raise HTTPException(status_code=404, detail='Presentation file not found on disk')

    return FileResponse(
        path=file_path,
        filename=pitch.presentation_file_name or 'presentation.pdf',
        media_type='application/octet-stream',
    )


@app.delete('/api/v1/pitches/{pitch_id}/presentation')
async def delete_presentation(pitch_id: str):
    """Delete the presentation file for a pitch"""

    pitch = get_pitch_service(pitch_id)
    if not pitch:
        raise HTTPException(status_code=404, detail='Pitch not found')

    if not pitch.presentation_file_path:
        raise HTTPException(status_code=404, detail='No presentation file found for this pitch')

    # Remove file from disk
    file_path = os.path.join(PRESENTATIONS_DIR, pitch.presentation_file_path)
    if os.path.exists(file_path):
        os.remove(file_path)

    # Update pitch to remove presentation info
    pitch_update = PitchUpdate(presentation_file_name=None, presentation_file_path=None)
    update_pitch_service(pitch_id, pitch_update)

    return {'message': 'Presentation deleted successfully'}


# Text file processing endpoint
@app.post('/api/v1/extract-text')
async def extract_text_from_file(file: UploadFile = File(...)):
    """Extract text content from uploaded text or Word document"""

    # Validate file type
    allowed_types = [
        'text/plain',
        'application/msword',
        'application/vnd.openxmlformats-officedocument.wordprocessingml.document',
    ]
    content_type = file.content_type or ''

    # Also check by file extension as fallback
    filename = file.filename or ''
    allowed_extensions = ['.txt', '.doc', '.docx']
    file_extension = os.path.splitext(filename)[1].lower()

    if not any(content_type.startswith(t) for t in allowed_types) and file_extension not in allowed_extensions:
        raise HTTPException(status_code=400, detail='File must be a text file (.txt, .doc, .docx)')

    # Check file size (10MB limit for text files)
    max_size = 10 * 1024 * 1024  # 10MB
    file_content = await file.read()
    if len(file_content) > max_size:
        raise HTTPException(status_code=400, detail='File size must be less than 10MB')

    try:
        # Process different file types
        if content_type == 'text/plain' or file_extension == '.txt':
            # Handle plain text files
            try:
                text = file_content.decode('utf-8')
            except UnicodeDecodeError:
                try:
                    text = file_content.decode('cp1251')  # Windows Cyrillic
                except UnicodeDecodeError:
                    text = file_content.decode('latin1')  # Fallback

        elif content_type in [
            'application/msword',
            'application/vnd.openxmlformats-officedocument.wordprocessingml.document',
        ] or file_extension in ['.doc', '.docx']:
            # Handle Word documents
            with tempfile.NamedTemporaryFile(delete=False, suffix=file_extension) as temp_file:
                temp_file.write(file_content)
                temp_file_path = temp_file.name

            try:
                if (
                    file_extension == '.docx'
                    or content_type == 'application/vnd.openxmlformats-officedocument.wordprocessingml.document'
                ):
                    # Handle .docx files
                    doc = Document(temp_file_path)
                    paragraphs = []
                    for paragraph in doc.paragraphs:
                        if paragraph.text.strip():
                            paragraphs.append(paragraph.text.strip())
                    text = '\n\n'.join(paragraphs)
                else:
                    # Handle .doc files (older format)
                    # Note: python-docx doesn't support .doc files well
                    # For production, consider using python-docx2txt or antiword
                    raise HTTPException(
                        status_code=400,
                        detail='Legacy .doc format not fully supported. Please use .docx or .txt format.',
                    )

            finally:
                # Clean up temp file
                if os.path.exists(temp_file_path):
                    os.remove(temp_file_path)

        else:
            raise HTTPException(status_code=400, detail='Unsupported file format')

        # Clean and validate extracted text
        text = text.strip()
        if not text:
            raise HTTPException(status_code=400, detail='No text content found in file')

        # Limit text length (prevent abuse)
        max_text_length = 50000  # ~50k characters
        if len(text) > max_text_length:
            text = text[:max_text_length] + '...\n\n[Текст обрезан из-за превышения лимита длины]'

        return {'text': text, 'filename': filename, 'word_count': len(text.split()), 'char_count': len(text)}

    except HTTPException:
        raise
    except Exception as e:
        raise HTTPException(status_code=500, detail=f'Error processing file: {str(e)}')


@app.get('/api/v1/pitches/{pitch_id}/presentation-analysis')
async def get_presentation_analysis(pitch_id: str):
    """Get presentation analysis for a pitch"""
    pitch = get_pitch_service(pitch_id)
    if not pitch:
        raise HTTPException(status_code=404, detail='Pitch not found')

    if not pitch.presentation_file_name:
        raise HTTPException(status_code=404, detail='No presentation found for this pitch')

    # For now, return hardcoded analysis data
    # TODO: Implement actual presentation analysis using AI/ML models
    analysis = {
        'overall_score': 85,
        'good_practices': [
            {
                'title': 'Консистентный дизайн',
                'description': 'Единообразное использование цветов, шрифтов и стилей на всех слайдах',
                'category': 'Дизайн',
            },
            {
                'title': 'Четкая структура',
                'description': 'Логичная последовательность слайдов с ясной навигацией',
                'category': 'Структура',
            },
            {
                'title': 'Качественные изображения',
                'description': 'Высокое разрешение и релевантность визуального контента',
                'category': 'Контент',
            },
            {
                'title': 'Читаемые шрифты',
                'description': 'Подходящий размер и контрастность текста',
                'category': 'Типографика',
            },
            {
                'title': 'Логотип компании',
                'description': 'Правильное размещение и использование брендинга',
                'category': 'Брендинг',
            },
            {
                'title': 'Контактная информация',
                'description': 'Четко указаны контакты на финальном слайде',
                'category': 'Контент',
            },
            {
                'title': 'Соотношение 16:9',
                'description': 'Правильный формат слайдов для современных экранов',
                'category': 'Формат',
            },
            {
                'title': 'Минимализм в дизайне',
                'description': 'Отсутствие визуального беспорядка и лишних элементов',
                'category': 'Дизайн',
            },
            {
                'title': 'Заголовки слайдов',
                'description': 'Каждый слайд имеет четкий и информативный заголовок',
                'category': 'Структура',
            },
            {
                'title': 'Корпоративные цвета',
                'description': 'Использование цветовой палитры бренда',
                'category': 'Брендинг',
            },
            {
                'title': 'Нумерация слайдов',
                'description': 'Присутствует нумерация для удобной навигации',
                'category': 'Навигация',
            },
            {
                'title': 'Качественная анимация',
                'description': 'Плавные и уместные переходы между слайдами',
                'category': 'Анимация',
            },
        ],
        'warnings': [
            {
                'title': 'Слишком много текста',
                'description': 'На слайдах 3, 7 и 12 превышен рекомендуемый объем текста (более 50 слов)',
                'category': 'Контент',
                'slides': [3, 7, 12],
            },
            {
                'title': 'Мелкий шрифт',
                'description': 'Размер шрифта на слайдах 5 и 9 может быть плохо читаемым с дальнего расстояния',
                'category': 'Типографика',
                'slides': [5, 9],
            },
            {
                'title': 'Перегруженные диаграммы',
                'description': 'Слайд 8 содержит слишком много данных в одной диаграмме',
                'category': 'Визуализация',
                'slides': [8],
            },
        ],
        'errors': [
            {
                'title': 'Низкое качество изображения',
                'description': 'Изображение на слайде 6 имеет разрешение ниже рекомендуемого (менее 150 DPI)',
                'category': 'Качество',
                'slides': [6],
                'severity': 'high',
            }
        ],
        'recommendations': [
            'Сократите количество текста на перегруженных слайдах',
            'Увеличьте размер шрифта до минимум 24pt для основного текста',
            'Замените изображение низкого качества на слайде 6',
            'Разделите сложную диаграмму на несколько более простых',
        ],
    }

    return analysis


@app.get('/api/v1/pitches/{pitch_id}/text')
async def get_speech_analysis(pitch_id: str):
    """Get speech analysis for a pitch with new format"""
    pitch = get_pitch_service(pitch_id)
    if not pitch:
        raise HTTPException(status_code=404, detail='Pitch not found')

    if not pitch.content:
        raise HTTPException(status_code=404, detail='No speech content found for this pitch')

    try:
        service = TextAnalysisService()
        return await service.get_legacy_interface(pitch.content, 'ru')

    except Exception as e:
        logger.error(f'Speech analysis failed: {str(e)}')
        # Fallback к простому отображению с базовыми метриками
        words = len((pitch.content or '').split())
        speech_time_min = round(words / 150.0, 2)
        fallback_groups = [
            {
                'name': 'Орфография и пунктуация',
                'value': 0.7,
                'metrics': [
                    {'label': 'Ошибки пунктуации', 'value': 0},
                    {'label': 'Количество слов', 'value': words},
                    {'label': 'Время речи (мин)', 'value': speech_time_min},
                ],
                'diagnostics': [
                    {'label': 'Требуется детальный анализ', 'status': 'warning', 'comment': 'Сервис анализа недоступен'}
                ],
            }
        ]
        return {
            'groups': fallback_groups,
            'feedback': 'Анализ в ограниченном режиме.',
            'strengths': [],
            'areas_for_improvement': [],
            'recommendations': [],
        }


# AI endpoints
@app.post('/api/v1/score/pitch')
async def score_pitch(video: UploadFile = File(...), pitch_id: Optional[str] = Form(None)):
    """Analyze pitch video and return hardcoded results"""

    # Validate video file
    content_type = video.content_type or ''
    if not content_type.startswith('video/'):
        raise HTTPException(status_code=400, detail='File must be a video')

    # Check file size (100MB limit)
    max_size = 100 * 1024 * 1024  # 100MB
    video_content = await video.read()
    if len(video_content) > max_size:
        raise HTTPException(status_code=400, detail='File size must be less than 100MB')

    # TODO: Интеграция с AI для анализа видео
    # Пока возвращаем hardcoded результаты

    import random
    import time

    time.sleep(1)

    base_score = random.uniform(6.5, 9.0)

    # Generate group scores
    speech_score = round(base_score / 10, 2)
    delivery_score = round((base_score + random.uniform(-0.4, 0.3)) / 10, 2)
    engagement_score = round((base_score + random.uniform(-0.2, 0.5)) / 10, 2)
    technical_score = round((base_score + random.uniform(-0.6, 0.2)) / 10, 2)

    return {
        'groups': [
            {
                'name': 'Речь и артикуляция',
                'value': speech_score,
                'metrics': [
                    {
                        'label': 'Четкость речи',
                        'value': round(base_score + random.uniform(-0.3, 0.5), 1),
                    },
                    {
                        'label': 'Скорость речи (слов/мин)',
                        'value': random.randint(120, 180),
                    },
                    {
                        'label': 'Громкость голоса',
                        'value': round(base_score + random.uniform(-0.2, 0.4), 1),
                    },
                ],
                'diagnostics': [
                    {
                        'label': 'Четкая артикуляция',
                        'status': 'good',
                        'comment': 'Отличная четкость речи и хорошая интонация',
                    },
                    {
                        'label': 'Темп речи',
                        'status': 'warning',
                        'comment': 'Рекомендуется немного замедлить темп речи для лучшего восприятия',
                    },
                    {
                        'label': 'Профессиональная манера',
                        'status': 'good',
                        'comment': 'Профессиональная манера речи и уверенная подача',
                    },
                ],
            },
            {
                'name': 'Подача и презентация',
                'value': delivery_score,
                'metrics': [
                    {
                        'label': 'Уверенность',
                        'value': round(base_score + random.uniform(-0.5, 0.3), 1),
                    },
                    {
                        'label': 'Зрительный контакт',
                        'value': round(base_score + random.uniform(-0.4, 0.6), 1),
                    },
                    {
                        'label': 'Язык тела',
                        'value': round(base_score + random.uniform(-0.6, 0.4), 1),
                    },
                ],
                'diagnostics': [
                    {
                        'label': 'Зрительный контакт',
                        'status': 'good',
                        'comment': 'Хороший зрительный контакт с аудиторией',
                    },
                    {
                        'label': 'Жестикуляция',
                        'status': 'warning',
                        'comment': 'Добавьте больше жестов для усиления эмоциональной составляющей',
                    },
                    {
                        'label': 'Уверенность',
                        'status': 'good',
                        'comment': 'Уверенная подача материала',
                    },
                ],
            },
            {
                'name': 'Вовлеченность аудитории',
                'value': engagement_score,
                'metrics': [
                    {
                        'label': 'Эмоциональность',
                        'value': round(base_score + random.uniform(-0.2, 0.7), 1),
                    },
                    {
                        'label': 'Интерактивность',
                        'value': round(base_score + random.uniform(-0.8, 0.3), 1),
                    },
                    {
                        'label': 'Использование пауз',
                        'value': round(base_score + random.uniform(-0.5, 0.2), 1),
                    },
                ],
                'diagnostics': [
                    {
                        'label': 'Структура выступления',
                        'status': 'good',
                        'comment': 'Хорошая структура выступления и логичное изложение',
                    },
                    {
                        'label': 'Эмоциональная вовлеченность',
                        'status': 'warning',
                        'comment': 'Увеличьте эмоциональную вовлеченность для лучшего контакта с аудиторией',
                    },
                    {
                        'label': 'Паузы',
                        'status': 'warning',
                        'comment': 'Используйте больше пауз для акцентирования важных моментов',
                    },
                ],
            },
            {
                'name': 'Технические аспекты',
                'value': technical_score,
                'metrics': [
                    {
                        'label': 'Продолжительность (мин)',
                        'value': round(random.randint(120, 300) / 60, 1),
                    },
                    {
                        'label': 'Количество слов',
                        'value': random.randint(150, 450),
                    },
                    {
                        'label': 'Качество звука',
                        'value': round(base_score + random.uniform(-0.3, 0.2), 1),
                    },
                ],
                'diagnostics': [
                    {
                        'label': 'Качество записи',
                        'status': 'good',
                        'comment': 'Хорошее качество звука и видео',
                    },
                    {
                        'label': 'Продолжительность',
                        'status': 'good',
                        'comment': 'Оптимальная продолжительность выступления',
                    },
                    {
                        'label': 'Техническое исполнение',
                        'status': 'good',
                        'comment': 'Отличное техническое качество записи',
                    },
                ],
            },
        ],
        'recommendations': [
            'Немного замедлите темп речи для лучшего восприятия',
            'Добавьте больше жестов для усиления эмоциональной составляющей',
            'Используйте больше пауз для акцентирования важных моментов',
            'Увеличьте эмоциональную вовлеченность с аудиторией',
            'Поддерживайте зрительный контакт на протяжении всего выступления',
            'Работайте над вариативностью интонации',
        ],
        'feedback': 'Ваше выступление демонстрирует высокий профессиональный уровень с четкой артикуляцией и уверенной подачей. Основные области для улучшения: темп речи и эмоциональная вовлеченность.',
        'strengths': [
            'Четкая артикуляция и профессиональная речь',
            'Хорошая структура и логика выступления',
            'Уверенная подача материала',
            'Качественный зрительный контакт с аудиторией',
            'Отличное техническое исполнение',
        ],
        'areas_for_improvement': [
            'Оптимизация темпа речи',
            'Развитие языка тела и жестикуляции',
            'Использование пауз для акцентирования',
            'Повышение эмоциональной вовлеченности',
            'Увеличение интерактивности с аудиторией',
        ],
    }


@app.post('/api/v1/score/text', response_model=TextAnalysisResponse)
async def score_text(request: TextAnalysisRequest):
    """
    Analyze and process text using specified analysis types and optional style transformation
    """
    start_time = datetime.now()
    request_id = f'req_{int(start_time.timestamp())}_{str(uuid.uuid4())[:8]}'

    try:
        analysis_types = list(dict.fromkeys(request.analysis_types))

        if AnalysisType.STYLE_TRANSFORM in analysis_types and not request.style:
            raise HTTPException(status_code=400, detail='Style must be specified when style_transform is requested')

        initial_state = AnalysisState(
            original_text=request.text,
            current_text=request.text,
            analysis_types=analysis_types,
            style=request.style,
            language=request.language,
            processing_steps=[],
            weak_spots=[],
            metadata={'request_id': request_id},
        )

        config = {'configurable': {'thread_id': request_id}}
        result_state = await app_graph.ainvoke(initial_state, config)

        processing_time = (datetime.now() - start_time).total_seconds()

        if isinstance(result_state, dict):
            final_text = result_state.get('current_text', request.text)
            processing_steps = result_state.get('processing_steps', [])
            weak_spots = result_state.get('weak_spots', [])
            speech_time = result_state.get('speech_time_minutes')
            final_speech_time = result_state.get('final_speech_time_minutes')
            word_count = result_state.get('word_count', 0)
            final_word_count = result_state.get('final_word_count', 0)
            metadata = result_state.get('metadata', {})
        else:
            final_text = result_state.current_text
            processing_steps = result_state.processing_steps
            weak_spots = result_state.weak_spots
            speech_time = result_state.speech_time_minutes
            final_speech_time = result_state.final_speech_time_minutes
            word_count = result_state.word_count
            final_word_count = result_state.final_word_count
            metadata = result_state.metadata

        # If edited text did not change but we expected edits, try a stronger direct pass
        expected_transforms = {
            AnalysisType.REMOVE_PARASITES,
            AnalysisType.REMOVE_BUREAUCRACY,
            AnalysisType.REMOVE_PASSIVE,
            AnalysisType.STRUCTURE_BLOCKS,
            AnalysisType.STYLE_TRANSFORM,
        }
        if final_text.strip() == (request.text or '').strip() and any(t in analysis_types for t in expected_transforms):
            try:
                service = TextAnalysisService()
                direct = await service.process_text_combined(
                    request.text,
                    [t for t in analysis_types if t in expected_transforms],
                    request.style,
                    request.language,
                )
                maybe_text = direct.get('processed_text')
                if maybe_text and maybe_text.strip():
                    final_text = maybe_text
                    # fill some metrics if missing
                    speech_time = direct.get('speech_time_original', speech_time)
                    final_speech_time = direct.get('speech_time_final', final_speech_time)
                    word_count = direct.get('word_count_original', word_count)
                    final_word_count = direct.get('word_count_final', final_word_count)
                    processing_steps = processing_steps or [
                        {
                            'step_name': 'Direct rewrite',
                            'input_text': request.text,
                            'output_text': final_text,
                            'changes_made': direct.get('changes_summary', []),
                            'metadata': direct.get('processing_details', {}),
                        }
                    ]
            except Exception:
                pass

        analysis_summary = {
            'total_steps_applied': len(processing_steps),
            'weak_spots_found': len(weak_spots),
            'original_speech_time_minutes': speech_time,
            'original_word_count': word_count,
            'final_speech_time_minutes': final_speech_time,
            'final_word_count': final_word_count,
            'weak_spots': [
                {
                    'position': spot.position,
                    'text': spot.original_text,
                    'issue': spot.issue_type,
                    'suggestion': spot.suggestion,
                    'severity': spot.severity,
                }
                for spot in weak_spots
            ]
            if weak_spots
            else [],
            'recommendations': metadata.get('weak_spots_recommendations', []),
        }

        return TextAnalysisResponse(
            request_id=request_id,
            original_text=request.text,
            final_edited_text=final_text,
            processing_steps=processing_steps,
            analysis_summary=analysis_summary,
            processing_time_seconds=processing_time,
            timestamp=datetime.now(),
        )

    except Exception as e:
        # Возвращаем валидный ответ вместо 500, чтобы фронтенд всегда получал результат
        processing_time = (datetime.now() - start_time).total_seconds()
        words = len(request.text.split()) if request.text else 0
        speech_time = round(words / 150.0, 2) if words else 0.0

        fallback_summary = {
            'total_steps_applied': 0,
            'weak_spots_found': 0,
            'original_speech_time_minutes': speech_time,
            'original_word_count': words,
            'final_speech_time_minutes': speech_time,
            'final_word_count': words,
            'weak_spots': [],
            'recommendations': [
                'Повторите попытку позже — сервис анализа временно недоступен',
                'Проверьте стабильность интернет-соединения',
                'Сократите слишком длинный текст и попробуйте снова',
            ],
        }

        logger.error(f'Analysis failed: {str(e)}')

        return TextAnalysisResponse(
            request_id=request_id,
            original_text=request.text,
            final_edited_text=request.text,
            processing_steps=[],
            analysis_summary=fallback_summary,
            processing_time_seconds=processing_time,
            timestamp=datetime.now(),
        )


@app.post('/api/v1/recommendations/text', response_model=TextRecommendationsResponse)
async def get_text_recommendations(request: TextRecommendationsRequest):
    """
    Get recommendations and weak spots for text without modifying it
    """
    start_time = datetime.now()
    request_id = f'rec_{int(start_time.timestamp())}_{str(uuid.uuid4())[:8]}'

    try:
        service = TextAnalysisService()
        weak_spots, recommendations = await service.analyze_weak_spots(request.text, request.language)

        processing_time = (datetime.now() - start_time).total_seconds()

        return TextRecommendationsResponse(
            request_id=request_id,
            weak_spots=weak_spots,
            global_recommendations=recommendations,
            processing_time_seconds=processing_time,
            timestamp=datetime.now(),
        )

    except Exception as e:
        raise HTTPException(status_code=500, detail=f'Recommendations failed: {str(e)}')


@app.post('/api/v1/score/presentation')
async def score_presentation():
    return {}


@app.post('/api/v1/score/audio')
async def score_audio(
    audio: UploadFile = File(...), 
    script: Optional[str] = Form(None),
    planned_duration_sec: Optional[float] = Form(None)
):
    content_type = audio.content_type or ''
    allowed_audio_types = ['audio/wav', 'audio/mpeg', 'audio/mp3', 'audio/mp4', 'audio/m4a', 'audio/x-wav']
    
    if not any(content_type.startswith(t) for t in ['audio/', 'video/']) and not audio.filename.lower().endswith(('.wav', '.mp3', '.m4a', '.mp4', '.mpeg')):
        raise HTTPException(status_code=400, detail='File must be an audio file (wav, mp3, m4a, etc.)')
    
    max_size = 50 * 1024 * 1024  # 50MB
    audio_content = await audio.read()
    if len(audio_content) > max_size:
        raise HTTPException(status_code=400, detail='Audio file size must be less than 50MB')
    

    
    with tempfile.TemporaryDirectory() as temp_dir:
        try:
            audio_path = os.path.join(temp_dir, f"audio_{uuid.uuid4()}{os.path.splitext(audio.filename or '.wav')[1]}")
            with open(audio_path, 'wb') as f:
                f.write(audio_content)
            
            script_path = None
            if script and script.strip():
                script_path = os.path.join(temp_dir, f"script_{uuid.uuid4()}.txt")
                with open(script_path, 'w', encoding='utf-8') as f:
                    f.write(script.strip())
            
            result = analyze_file_frontend_format(
                audio_path=audio_path,
                script_path=script_path,
                planned_duration_sec=planned_duration_sec,
                language='ru',
                whisper_size='small'
            )
            
            return result
            
        except Exception as e:
            logger.error(f"Audio analysis failed: {str(e)}")
            raise HTTPException(status_code=500, detail=f'Audio analysis failed: {str(e)}')


@app.get('/api/v1/audio/status')
async def audio_analysis_status():
    try:
        from models.audio.analyzer import analyze_file_frontend_format
        return {
            'available': True,
            'message': 'Audio analysis is ready',
            'supported_formats': ['wav', 'mp3', 'm4a', 'mp4', 'mpeg'],
            'max_file_size_mb': 50,
            'default_planned_duration_sec': 120
        }
    except ImportError as e:
        return {
            'available': False,
            'message': f'Audio analysis not available: {str(e)}',
            'error': 'Missing dependencies'
        }<|MERGE_RESOLUTION|>--- conflicted
+++ resolved
@@ -22,11 +22,8 @@
 from pitches import get_pitch as get_pitch_service
 from pitches import list_pitches as list_pitches_service
 from pitches import update_pitch as update_pitch_service
-<<<<<<< HEAD
-
-=======
+
 from models.audio.analyzer import analyze_file_frontend_format
->>>>>>> 6f63c0bb
 from models.text_editor import (
     AnalysisState,
     AnalysisType,
@@ -823,47 +820,47 @@
 
 @app.post('/api/v1/score/audio')
 async def score_audio(
-    audio: UploadFile = File(...), 
+    audio: UploadFile = File(...),
     script: Optional[str] = Form(None),
-    planned_duration_sec: Optional[float] = Form(None)
+    planned_duration_sec: Optional[float] = Form(None),
 ):
     content_type = audio.content_type or ''
     allowed_audio_types = ['audio/wav', 'audio/mpeg', 'audio/mp3', 'audio/mp4', 'audio/m4a', 'audio/x-wav']
-    
-    if not any(content_type.startswith(t) for t in ['audio/', 'video/']) and not audio.filename.lower().endswith(('.wav', '.mp3', '.m4a', '.mp4', '.mpeg')):
+
+    if not any(content_type.startswith(t) for t in ['audio/', 'video/']) and not audio.filename.lower().endswith(
+        ('.wav', '.mp3', '.m4a', '.mp4', '.mpeg')
+    ):
         raise HTTPException(status_code=400, detail='File must be an audio file (wav, mp3, m4a, etc.)')
-    
+
     max_size = 50 * 1024 * 1024  # 50MB
     audio_content = await audio.read()
     if len(audio_content) > max_size:
         raise HTTPException(status_code=400, detail='Audio file size must be less than 50MB')
-    
-
-    
+
     with tempfile.TemporaryDirectory() as temp_dir:
         try:
             audio_path = os.path.join(temp_dir, f"audio_{uuid.uuid4()}{os.path.splitext(audio.filename or '.wav')[1]}")
             with open(audio_path, 'wb') as f:
                 f.write(audio_content)
-            
+
             script_path = None
             if script and script.strip():
-                script_path = os.path.join(temp_dir, f"script_{uuid.uuid4()}.txt")
+                script_path = os.path.join(temp_dir, f'script_{uuid.uuid4()}.txt')
                 with open(script_path, 'w', encoding='utf-8') as f:
                     f.write(script.strip())
-            
+
             result = analyze_file_frontend_format(
                 audio_path=audio_path,
                 script_path=script_path,
                 planned_duration_sec=planned_duration_sec,
                 language='ru',
-                whisper_size='small'
+                whisper_size='small',
             )
-            
+
             return result
-            
+
         except Exception as e:
-            logger.error(f"Audio analysis failed: {str(e)}")
+            logger.error(f'Audio analysis failed: {str(e)}')
             raise HTTPException(status_code=500, detail=f'Audio analysis failed: {str(e)}')
 
 
@@ -871,16 +868,17 @@
 async def audio_analysis_status():
     try:
         from models.audio.analyzer import analyze_file_frontend_format
+
         return {
             'available': True,
             'message': 'Audio analysis is ready',
             'supported_formats': ['wav', 'mp3', 'm4a', 'mp4', 'mpeg'],
             'max_file_size_mb': 50,
-            'default_planned_duration_sec': 120
+            'default_planned_duration_sec': 120,
         }
     except ImportError as e:
         return {
             'available': False,
             'message': f'Audio analysis not available: {str(e)}',
-            'error': 'Missing dependencies'
+            'error': 'Missing dependencies',
         }